--- conflicted
+++ resolved
@@ -65,36 +65,21 @@
     /// Strip well-known prefixes from the name and return it.
     ///
     /// If there is no such prefix, the original name is returned.
-<<<<<<< HEAD
-    pub fn shorten(&self) -> &'a BStr {
+    pub fn shorten(&self) -> &BStr {
         self.category_and_short_name()
             .map(|(_, short)| short)
             .unwrap_or_else(|| self.0.as_bstr())
-=======
-    pub fn shorten(&self) -> &BStr {
-        let n = self.as_bstr();
-        n.strip_prefix(b"refs/tags/")
-            .or_else(|| n.strip_prefix(b"refs/heads/"))
-            .or_else(|| n.strip_prefix(b"refs/remotes/"))
-            .or_else(|| n.strip_prefix(b"refs/"))
-            .map(|n| n.as_bstr())
-            .unwrap_or(n)
->>>>>>> 068a2de7
     }
 
     /// Classify this name, or return `None` if it's unclassified.
-    pub fn category(&self) -> Option<Category<'a>> {
+    pub fn category(&self) -> Option<Category<'_>> {
         self.category_and_short_name().map(|(cat, _)| cat)
     }
 
     /// Classify this name, or return `None` if it's unclassified. If `Some`,
     /// the shortened name is returned as well.
-<<<<<<< HEAD
-    pub fn category_and_short_name(&self) -> Option<(Category<'a>, &'a BStr)> {
+    pub fn category_and_short_name(&self) -> Option<(Category<'_>, &BStr)> {
         let name = self.0.as_bstr();
-=======
-    pub fn category_and_short_name(&self) -> Option<(Category, &BStr)> {
->>>>>>> 068a2de7
         for category in &[Category::Tag, Category::LocalBranch, Category::RemoteBranch] {
             if let Some(shortened) = name.strip_prefix(category.prefix().as_ref()) {
                 return Some((*category, shortened.as_bstr()));
@@ -158,7 +143,7 @@
         add_refs_prefix: bool,
         inbetween: &str,
         buf: &'buf mut BString,
-    ) -> FullNameRef<'buf> {
+    ) -> &'buf FullNameRef {
         buf.clear();
         if add_refs_prefix && !self.looks_like_full_name() {
             buf.push_str("refs/");
@@ -168,7 +153,7 @@
             buf.push_byte(b'/');
         }
         buf.extend_from_slice(&self.0);
-        FullNameRef(buf.as_bstr())
+        FullNameRef::new_unchecked(buf.as_bstr())
     }
 }
 
@@ -202,17 +187,9 @@
     }
 }
 
-<<<<<<< HEAD
-impl<'a> From<FullNameRef<'a>> for PartialNameCow<'a> {
-    fn from(v: FullNameRef<'a>) -> Self {
+impl<'a> From<&'a FullNameRef> for PartialNameCow<'a> {
+    fn from(v: &'a FullNameRef) -> Self {
         PartialNameCow(v.0.into())
-=======
-impl<'a> TryFrom<&'a FullNameRef> for PartialNameRef<'a> {
-    type Error = Infallible;
-
-    fn try_from(v: &'a FullNameRef) -> Result<Self, Self::Error> {
-        Ok(PartialNameRef(v.0.into()))
->>>>>>> 068a2de7
     }
 }
 
